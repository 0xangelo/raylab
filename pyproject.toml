[tool.poetry]
name = "raylab"
<<<<<<< HEAD
version = "0.15.8"
=======
version = "0.15.9"
>>>>>>> c33430e0
description = "Reinforcement learning algorithms in RLlib and PyTorch."
authors = ["Ângelo Gregório Lovatto <angelolovatto@gmail.com>"]
license = "MIT"
readme = "README.rst"
repository = "https://github.com/angelolovatto/raylab"
keywords = ["reinforcement-learning", "rllib", "deep-learning", "model-based-rl", "pytorch"]
classifiers = [
"Development Status :: 2 - Pre-Alpha",
"Intended Audience :: Developers",
"Natural Language :: English"
]

[tool.poetry.dependencies]
python = "^3.7"
click = "^7.1.2"
ray = {extras = ["rllib", "tune"], version = "<1.3"}
torch = "^1.5.1"
streamlit = ">=0.62,<0.81"
cachetools = {version = "^4.1.0", python = "^3.7"}
# Have to restrict bokeh version due to issue with streamlit
# https://github.com/streamlit/streamlit/issues/2156#issuecomment-815311729
bokeh = "<=2.2.2"
dataclasses-json = "^0.5.1"
opencv-python = "^4.2.0"
poetry-version = "^0.1.5"
pytorch-lightning = "^1.0"
# A list of all of the optional dependencies, some of which are included in the
# below `extras`. They can be opted into by apps.
wandb = { version = "^0.10", optional = true }
dm-tree = "^0.1.5"
tabulate = "^0.8.7"
opencv-contrib-python = "^4.4.0"
sklearn = "^0.0"

[tool.poetry.extras]
wandb = ["wandb"]

[tool.poetry.dev-dependencies]
flake8 = "^3.9.1"
pylint = "^2.8.2"
watchdog = "^2.0.3"
black = "^21.4b2"
tox = "^3.23.0"
sphinx = "^3.5.4"
pytest = "^6.2.3"
gym-cartpole-swingup = "^0.1.3"
pre-commit = "^2.12.1"
mypy = "^0.812"
coverage = "^5.5"
ipython = "^7.22.0"
pytest-mock = "^3.6.0"
pytest-sugar = "^0.9.4"
auto-changelog = "^0.5.3"
isort = "^5.8.0"

[tool.poetry.scripts]
raylab = "raylab.cli:raylab"

[build-system]
requires = ["poetry>=0.12"]
build-backend = "poetry.masonry.api"

[tool.isort]
profile = "black"
multi_line_output = 3

[tool.pytest.ini_options]
filterwarnings = [
    "ignore::DeprecationWarning:ray:",
    "ignore::DeprecationWarning:tree:",
    "ignore::DeprecationWarning:tensorflow:",
    "ignore::DeprecationWarning:google:",
    "ignore::DeprecationWarning:flatbuffers:",
    "ignore::DeprecationWarning:wandb:",
    "ignore:pandas.util.testing is deprecated:FutureWarning",
    "ignore::DeprecationWarning:tensorboard:"
]<|MERGE_RESOLUTION|>--- conflicted
+++ resolved
@@ -1,10 +1,6 @@
 [tool.poetry]
 name = "raylab"
-<<<<<<< HEAD
-version = "0.15.8"
-=======
 version = "0.15.9"
->>>>>>> c33430e0
 description = "Reinforcement learning algorithms in RLlib and PyTorch."
 authors = ["Ângelo Gregório Lovatto <angelolovatto@gmail.com>"]
 license = "MIT"
