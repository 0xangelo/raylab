--- conflicted
+++ resolved
@@ -1,10 +1,6 @@
 [tool.poetry]
 name = "raylab"
-<<<<<<< HEAD
-version = "0.15.4"
-=======
 version = "0.15.5"
->>>>>>> d33678d1
 description = "Reinforcement learning algorithms in RLlib and PyTorch."
 authors = ["Ângelo Gregório Lovatto <angelolovatto@gmail.com>"]
 license = "MIT"
